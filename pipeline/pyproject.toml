--- conflicted
+++ resolved
@@ -12,15 +12,9 @@
     "dlt[cli,duckdb,motherduck]>=1.18.2",
     "python-dotenv==1.2.1",
     "requests>=2.31.0",
-<<<<<<< HEAD
-    "slack-sdk>=3.33.0",
     "pendulum>=2.1.2",
-#    "google-cloud-bigquery>=3.17.2",
-#    "connectorx>=0.3.2"
-=======
     "semanticscholar>=0.11.0",
     "slack-sdk>=3.33.5",
->>>>>>> 60457d5f
 ]
 requires-python = ">=3.10"
 
