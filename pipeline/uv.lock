--- conflicted
+++ resolved
@@ -1,12 +1,4 @@
 version = 1
-<<<<<<< HEAD
-requires-python = ">=3.9"
-resolution-markers = [
-    "python_full_version >= '3.13'",
-    "python_full_version >= '3.11' and python_full_version < '3.13'",
-    "python_full_version == '3.10.*'",
-    "python_full_version < '3.10'",
-=======
 revision = 3
 requires-python = ">=3.10"
 resolution-markers = [
@@ -37,7 +29,6 @@
 sdist = { url = "https://files.pythonhosted.org/packages/6b/5c/685e6633917e101e5dcb62b9dd76946cbb57c26e133bae9e0cd36033c0a9/attrs-25.4.0.tar.gz", hash = "sha256:16d5969b87f0859ef33a48b35d55ac1be6e42ae49d5e853b597db70c35c57e11", size = 934251, upload-time = "2025-10-06T13:54:44.725Z" }
 wheels = [
     { url = "https://files.pythonhosted.org/packages/3a/2a/7cc015f5b9f5db42b7d48157e23356022889fc354a2813c15934b7cb5c0e/attrs-25.4.0-py3-none-any.whl", hash = "sha256:adcf7e2a1fb3b36ac48d97835bb6d8ade15b8dcce26aba8bf1d14847b57a3373", size = 67615, upload-time = "2025-10-06T13:54:43.17Z" },
->>>>>>> 60457d5f
 ]
 
 [[package]]
@@ -462,20 +453,12 @@
 
 [package.metadata]
 requires-dist = [
-<<<<<<< HEAD
-    { name = "dlt", extras = ["cli", "duckdb", "motherduck"], specifier = ">=1.4.1" },
-    { name = "pendulum", specifier = ">=2.1.2" },
-    { name = "python-dotenv", specifier = "==1.0.0" },
-    { name = "requests", specifier = ">=2.31.0" },
-    { name = "slack-sdk", specifier = ">=3.33.0" },
-=======
     { name = "cyclopts", specifier = ">=4.1.0" },
     { name = "dlt", extras = ["cli", "duckdb", "motherduck"], specifier = ">=1.18.2" },
     { name = "python-dotenv", specifier = "==1.2.1" },
     { name = "requests", specifier = ">=2.31.0" },
     { name = "semanticscholar", specifier = ">=0.11.0" },
     { name = "slack-sdk", specifier = ">=3.33.5" },
->>>>>>> 60457d5f
 ]
 
 [[package]]
